--- conflicted
+++ resolved
@@ -5149,14 +5149,8 @@
 [[boot-features-hazelcast]]
 == Hazelcast
 
-<<<<<<< HEAD
-If hazelcast is on the classpath and a suitable configuration is found, Spring Boot
-will auto-configure an `HazelcastInstance` that you can inject in your application.
-=======
-If Hazelcast is on the classpath, Spring Boot will auto-configure a `HazelcastInstance`
-that you can inject in your application. The `HazelcastInstance` is only created if a
-configuration is found.
->>>>>>> b037d7a4
+If Hazelcast is on the classpath and a suitable configuration is found, Spring Boot
+will auto-configure a `HazelcastInstance` that you can inject in your application.
 
 You can define a `com.hazelcast.config.Config` bean and we'll use that. If your
 configuration defines an instance name, we'll try to locate an existing instance rather
