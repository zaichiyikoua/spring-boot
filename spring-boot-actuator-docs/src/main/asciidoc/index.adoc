= Spring Boot Actuator Endpoints
:toc: left
:idprefix: spring_boot_actuator_
:sectanchors:
:icons: font
:last-update-label!:

Actuator endpoints allow you to monitor and interact with your application. Spring Boot
includes a number of built-in endpoints and you can also add your own. For example the
`health` endpoint provides basic application health information.

The way that endpoints are exposed will depend on the type of technology that you choose.
Most applications choose HTTP monitoring, where the ID of the endpoint is mapped
to a URL. For example, by default, the `health` endpoint will be mapped to `/health`.



== List of Endpoints
include::{generated}/endpoints.adoc[]



=== /logfile
This endpoint (if available) contains the plain text logfile configured by the user
using `logging.file` or `logging.path` (by default logs are only emitted on stdout
so one of these properties has to be set for this endpoint to be active).

Example curl request:
include::{generated}/logfile/curl-request.adoc[]

Example HTTP request: [small]##link:../logfile[icon:external-link[role="silver"]]##
include::{generated}/logfile/http-request.adoc[]

Example HTTP response:
include::{generated}/logfile/http-response.adoc[]

==== Partial content

You can use the `Range` header to retrieve part of the log file's content.

Example curl request:
include::{generated}/partial-logfile/curl-request.adoc[]

Example HTTP request:
include::{generated}/partial-logfile/http-request.adoc[]

Example HTTP response:
include::{generated}/partial-logfile/http-response.adoc[]



=== /docs
This endpoint (if available) contains HTML documentation for the other endpoints. Its path
can be "/docs" (if there is an existing home page) or "/" (otherwise, including if the
HAL browser is not active).



== Hypermedia Support
<<<<<<< HEAD
If `endpoints.hypermedia.enabled` is set to `true` and
https://projects.spring.io/spring-hateoas[Spring HATEOAS] is on the classpath  (e.g.
through the `spring-boot-starter-hateoas` or if you are using
http://projects.spring.io/spring-data-rest[Spring Data REST]) then the Actuator endpoint
responses are enhanced with hypermedia in the form of "links". The default media type for
responses is http://stateless.co/hal_specification.html[HAL], resulting in each resource
having an extra property called "_links". You can change the media type to another one
supported by Spring HATEOAS by providing your own `@EnableHypermedia` annotation and
custom providers as necessary.
=======
If https://projects.spring.io/spring-hateoas[Spring HATEOAS] is enabled  (i.e. if it is
on the classpath by default) then the Actuator endpoint responses are enhanced with
hypermedia in the form of "links". The default media type for responses is
https://github.com/mikekelly/hal_specification[HAL], resulting in each resource having an
extra property called "_links". You can change the media type to another one supported by
Spring HATEOAS by providing your own  `@EnableHypermedia` annotation and custom providers
as necessary.
>>>>>>> 35572b6a

Example enhanced "/metrics" endpoint with additional "_links":

include::{generated}/metrics/hypermedia/http-response.adoc[]

WARNING: Beware of Actuator endpoint paths clashing with application endpoints.
The easiest way to avoid that is to use a `management.context-path`, e.g. "/admin".

TIP: You can disable the hypermedia support in Actuator endpoints by setting
`endpoints.actuator.enabled=false`.



=== Main entry point
When the hypermedia support is enabled, the Actuator provides a main entry point that
provides links to all of its endpoints. If `management.context-path` is empty, this entry
point is available at `/actuator`. If a management context path has been configured then
the entry point is available at the root of that context. For example, if
`management.context-path` has been set to `/admin` then the main entry point will be
available at `/admin`.

TIP: The endpoint path can always, as with all MVC endpoints, be overridden using
`endpoints.actuator.path=/yourpath` (note the leading slash).

include::{generated}/admin/http-response.adoc[]



=== Endpoints with format changes
Some endpoints in their "`raw`" form consist of an array (e.g. the `/beans` and the
`/trace` endpoints). These need to be converted to objects (maps) before they can be
enhanced with links, so their contents are inserted as a field named "`content`".
Example enhanced `/beans` endpoint with additional `_links`:

include::{generated}/beans/hypermedia/http-response.adoc[]



== HAL Browser
If Hypermedia is enabled and the HAL format is in use (which is the default), then you
can provide a browser for the resources by including a dependency on the
https://github.com/mikekelly/hal-browser[HAL browser] webjar.

For example in Maven:

[source,xml,indent=0]
----
	<dependency>
		<groupId>org.webjars</groupId>
		<artifactId>hal-browser</artifactId>
	</dependency>
----


or in Gradle:

[source,groovy,indent=0]
----
	dependencies {
		...
		compile('org.webjars:hal-browser')
		...
	}
----

NOTE: If you are using Spring Data REST, then a dependency on the
`spring-data-rest-hal-browser` will have an equivalent effect.

If you do that then the main entry point will server a static HTML page to browser clients
with some JavaScript that lets you browse the available resources.

Example:

image::hal-browser.png[HAL Browser]



== Actuator Documentation Browser
You can also provide a browser for the standard generated documentation for the Actuator
endpoints by including a dependency on the documentation jar.

For example in Maven:

[source,xml,indent=0]
----
	<dependency>
		<groupId>org.springframework.boot</groupId>
		<artifactId>spring-boot-actuator-docs</artifactId>
	</dependency>
----

or in Gradle:

[source,groovy,indent=0]
----
	dependencies {
		...
		compile('org.springframework.boot:spring-boot-actuator-docs')
		...
	}
----

If you do that then a new endpoint at `/` or `/docs` (relative to the
`management.context-path`) will serve up a static HTML page with this documentation in it.
The default endpoint path depends on whether or not there is already a static home page
("index.html" or a HAL browser) - if there is not and the `management.context-path` is
empty, then the docs browser shows up on the home page.<|MERGE_RESOLUTION|>--- conflicted
+++ resolved
@@ -57,25 +57,15 @@
 
 
 == Hypermedia Support
-<<<<<<< HEAD
 If `endpoints.hypermedia.enabled` is set to `true` and
 https://projects.spring.io/spring-hateoas[Spring HATEOAS] is on the classpath  (e.g.
 through the `spring-boot-starter-hateoas` or if you are using
-http://projects.spring.io/spring-data-rest[Spring Data REST]) then the Actuator endpoint
+https://projects.spring.io/spring-data-rest[Spring Data REST]) then the Actuator endpoint
 responses are enhanced with hypermedia in the form of "links". The default media type for
-responses is http://stateless.co/hal_specification.html[HAL], resulting in each resource
-having an extra property called "_links". You can change the media type to another one
-supported by Spring HATEOAS by providing your own `@EnableHypermedia` annotation and
-custom providers as necessary.
-=======
-If https://projects.spring.io/spring-hateoas[Spring HATEOAS] is enabled  (i.e. if it is
-on the classpath by default) then the Actuator endpoint responses are enhanced with
-hypermedia in the form of "links". The default media type for responses is
-https://github.com/mikekelly/hal_specification[HAL], resulting in each resource having an
-extra property called "_links". You can change the media type to another one supported by
-Spring HATEOAS by providing your own  `@EnableHypermedia` annotation and custom providers
-as necessary.
->>>>>>> 35572b6a
+responses is https://github.com/mikekelly/hal_specification[HAL], resulting in each
+resource having an extra property called "_links". You can change the media type to
+another one supported by Spring HATEOAS by providing your own `@EnableHypermedia`
+annotation and custom providers as necessary.
 
 Example enhanced "/metrics" endpoint with additional "_links":
 
