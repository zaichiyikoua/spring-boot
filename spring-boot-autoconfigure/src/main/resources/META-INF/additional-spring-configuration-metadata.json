--- conflicted
+++ resolved
@@ -81,19 +81,18 @@
     "defaultValue": false
   },
   {
-<<<<<<< HEAD
     "name": "spring.data.cassandra.compression",
     "defaultValue": "none"
   },
   {
     "name": "spring.data.couchbase.consistency",
     "defaultValue": "read-your-own-writes"
-=======
+  },
+  {
     "name": "spring.data.cassandra.repositories.enabled",
     "type": "java.lang.Boolean",
     "description": "Enable Cassandra repositories.",
     "defaultValue": true
->>>>>>> 095eb779
   },
   {
     "name": "spring.data.couchbase.repositories.enabled",
