/*
 * Copyright 2012-2019 the original author or authors.
 *
 * Licensed under the Apache License, Version 2.0 (the "License");
 * you may not use this file except in compliance with the License.
 * You may obtain a copy of the License at
 *
 *      https://www.apache.org/licenses/LICENSE-2.0
 *
 * Unless required by applicable law or agreed to in writing, software
 * distributed under the License is distributed on an "AS IS" BASIS,
 * WITHOUT WARRANTIES OR CONDITIONS OF ANY KIND, either express or implied.
 * See the License for the specific language governing permissions and
 * limitations under the License.
 */

package org.springframework.boot.actuate.endpoint.web.servlet;

import java.net.URI;
import java.time.Duration;
import java.util.Collections;
import java.util.Map;
import java.util.function.Consumer;

import org.junit.Test;

import org.springframework.boot.actuate.endpoint.web.EndpointMapping;
import org.springframework.boot.actuate.endpoint.web.annotation.ControllerEndpointDiscoverer;
import org.springframework.boot.actuate.endpoint.web.annotation.ControllerEndpointsSupplier;
import org.springframework.boot.actuate.endpoint.web.annotation.RestControllerEndpoint;
import org.springframework.boot.autoconfigure.ImportAutoConfiguration;
import org.springframework.boot.autoconfigure.http.HttpMessageConvertersAutoConfiguration;
import org.springframework.boot.autoconfigure.jackson.JacksonAutoConfiguration;
import org.springframework.boot.autoconfigure.web.servlet.DispatcherServletAutoConfiguration;
import org.springframework.boot.autoconfigure.web.servlet.WebMvcAutoConfiguration;
import org.springframework.boot.test.context.assertj.AssertableWebApplicationContext;
import org.springframework.boot.test.context.runner.ContextConsumer;
import org.springframework.boot.test.context.runner.WebApplicationContextRunner;
import org.springframework.boot.web.embedded.tomcat.TomcatServletWebServerFactory;
import org.springframework.boot.web.servlet.context.AnnotationConfigServletWebServerApplicationContext;
import org.springframework.context.ApplicationContext;
import org.springframework.context.annotation.Bean;
import org.springframework.context.annotation.Configuration;
import org.springframework.http.HttpHeaders;
import org.springframework.http.HttpStatus;
import org.springframework.http.MediaType;
import org.springframework.http.ResponseEntity;
import org.springframework.test.web.reactive.server.WebTestClient;
import org.springframework.web.bind.annotation.GetMapping;
import org.springframework.web.bind.annotation.PostMapping;
import org.springframework.web.bind.annotation.RequestBody;
import org.springframework.web.util.DefaultUriBuilderFactory;

/**
 * Integration tests for {@link ControllerEndpointHandlerMapping}.
 *
 * @author Phillip Webb
 * @author Stephane Nicoll
 */
public class ControllerEndpointHandlerMappingIntegrationTests {

	private final WebApplicationContextRunner contextRunner = new WebApplicationContextRunner(
			AnnotationConfigServletWebServerApplicationContext::new).withUserConfiguration(EndpointConfiguration.class,
					ExampleMvcEndpoint.class);

	@Test
	public void get() {
		this.contextRunner.run(withWebTestClient((webTestClient) -> webTestClient.get().uri("/actuator/example/one")
				.accept(MediaType.TEXT_PLAIN).exchange().expectStatus().isOk().expectHeader()
				.contentTypeCompatibleWith(MediaType.TEXT_PLAIN).expectBody(String.class).isEqualTo("One")));
	}

	@Test
	public void getWithUnacceptableContentType() {
		this.contextRunner.run(withWebTestClient((webTestClient) -> webTestClient.get().uri("/actuator/example/one")
				.accept(MediaType.APPLICATION_JSON).exchange().expectStatus().isEqualTo(HttpStatus.NOT_ACCEPTABLE)));
	}

	@Test
	public void post() {
		this.contextRunner.run(withWebTestClient((webTestClient) -> webTestClient.post().uri("/actuator/example/two")
				.syncBody(Collections.singletonMap("id", "test")).exchange().expectStatus().isCreated().expectHeader()
				.valueEquals(HttpHeaders.LOCATION, "/example/test")));
	}

	private ContextConsumer<AssertableWebApplicationContext> withWebTestClient(Consumer<WebTestClient> webClient) {
		return (context) -> {
			int port = ((AnnotationConfigServletWebServerApplicationContext) context.getSourceApplicationContext())
					.getWebServer().getPort();
			WebTestClient webTestClient = createWebTestClient(port);
			webClient.accept(webTestClient);
		};
	}

	private WebTestClient createWebTestClient(int port) {
		DefaultUriBuilderFactory uriBuilderFactory = new DefaultUriBuilderFactory("http://localhost:" + port);
		uriBuilderFactory.setEncodingMode(DefaultUriBuilderFactory.EncodingMode.NONE);
		return WebTestClient.bindToServer().uriBuilderFactory(uriBuilderFactory).responseTimeout(Duration.ofMinutes(2))
				.build();
	}

	@Configuration
	@ImportAutoConfiguration({ JacksonAutoConfiguration.class, HttpMessageConvertersAutoConfiguration.class,
			WebMvcAutoConfiguration.class, DispatcherServletAutoConfiguration.class })
	static class EndpointConfiguration {

		@Bean
		public TomcatServletWebServerFactory tomcat() {
			return new TomcatServletWebServerFactory(0);
		}

		@Bean
<<<<<<< HEAD
		public ControllerEndpointDiscoverer webEndpointDiscoverer(
				ApplicationContext applicationContext) {
			return new ControllerEndpointDiscoverer(applicationContext, null,
=======
		public ControllerEndpointDiscoverer webEndpointDiscoverer(ApplicationContext applicationContext) {
			return new ControllerEndpointDiscoverer(applicationContext, PathMapper.useEndpointId(),
>>>>>>> c6c139d9
					Collections.emptyList());
		}

		@Bean
		public ControllerEndpointHandlerMapping webEndpointHandlerMapping(
				ControllerEndpointsSupplier endpointsSupplier) {
			return new ControllerEndpointHandlerMapping(new EndpointMapping("actuator"),
					endpointsSupplier.getEndpoints(), null);
		}

	}

	@RestControllerEndpoint(id = "example")
	public static class ExampleMvcEndpoint {

		@GetMapping(path = "one", produces = MediaType.TEXT_PLAIN_VALUE)
		public String one() {
			return "One";
		}

		@PostMapping("/two")
		public ResponseEntity<String> two(@RequestBody Map<String, Object> content) {
			return ResponseEntity.created(URI.create("/example/" + content.get("id"))).build();
		}

	}

}<|MERGE_RESOLUTION|>--- conflicted
+++ resolved
@@ -110,15 +110,8 @@
 		}
 
 		@Bean
-<<<<<<< HEAD
-		public ControllerEndpointDiscoverer webEndpointDiscoverer(
-				ApplicationContext applicationContext) {
-			return new ControllerEndpointDiscoverer(applicationContext, null,
-=======
 		public ControllerEndpointDiscoverer webEndpointDiscoverer(ApplicationContext applicationContext) {
-			return new ControllerEndpointDiscoverer(applicationContext, PathMapper.useEndpointId(),
->>>>>>> c6c139d9
-					Collections.emptyList());
+			return new ControllerEndpointDiscoverer(applicationContext, null, Collections.emptyList());
 		}
 
 		@Bean
