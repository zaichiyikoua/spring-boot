--- conflicted
+++ resolved
@@ -73,15 +73,9 @@
 	static final String DEPRECATED_CONFIGURATION_PROPERTY_ANNOTATION = "org.springframework.boot."
 			+ "context.properties.DeprecatedConfigurationProperty";
 
-<<<<<<< HEAD
-	static final String DEFAULT_VALUE_ANNOTATION = "org.springframework.boot."
-			+ "context.properties.bind.DefaultValue";
-
-	static final String ENDPOINT_ANNOTATION = "org.springframework.boot.actuate."
-			+ "endpoint.annotation.Endpoint";
-=======
+	static final String DEFAULT_VALUE_ANNOTATION = "org.springframework.boot." + "context.properties.bind.DefaultValue";
+
 	static final String ENDPOINT_ANNOTATION = "org.springframework.boot.actuate." + "endpoint.annotation.Endpoint";
->>>>>>> 24925c3d
 
 	static final String READ_OPERATION_ANNOTATION = "org.springframework.boot.actuate."
 			+ "endpoint.annotation.ReadOperation";
@@ -133,36 +127,16 @@
 	public synchronized void init(ProcessingEnvironment env) {
 		super.init(env);
 		this.metadataStore = new MetadataStore(env);
-<<<<<<< HEAD
-		this.metadataCollector = new MetadataCollector(env,
-				this.metadataStore.readMetadata());
-		this.metadataEnv = new MetadataGenerationEnvironment(env,
-				configurationPropertiesAnnotation(),
-				nestedConfigurationPropertyAnnotation(),
-				deprecatedConfigurationPropertyAnnotation(), defaultValueAnnotation(),
-				endpointAnnotation(), readOperationAnnotation());
-=======
 		this.metadataCollector = new MetadataCollector(env, this.metadataStore.readMetadata());
-		try {
-			this.fieldValuesParser = new JavaCompilerFieldValuesParser(env);
-		}
-		catch (Throwable ex) {
-			this.fieldValuesParser = FieldValuesParser.NONE;
-			logWarning("Field value processing of @ConfigurationProperty meta-data is " + "not supported");
-		}
->>>>>>> 24925c3d
+		this.metadataEnv = new MetadataGenerationEnvironment(env, configurationPropertiesAnnotation(),
+				nestedConfigurationPropertyAnnotation(), deprecatedConfigurationPropertyAnnotation(),
+				defaultValueAnnotation(), endpointAnnotation(), readOperationAnnotation());
 	}
 
 	@Override
 	public boolean process(Set<? extends TypeElement> annotations, RoundEnvironment roundEnv) {
 		this.metadataCollector.processing(roundEnv);
-<<<<<<< HEAD
-		TypeElement annotationType = this.metadataEnv
-				.getConfigurationPropertiesAnnotationElement();
-=======
-		Elements elementUtils = this.processingEnv.getElementUtils();
-		TypeElement annotationType = elementUtils.getTypeElement(configurationPropertiesAnnotation());
->>>>>>> 24925c3d
+		TypeElement annotationType = this.metadataEnv.getConfigurationPropertiesAnnotationElement();
 		if (annotationType != null) { // Is @ConfigurationProperties available
 			for (Element element : roundEnv.getElementsAnnotatedWith(annotationType)) {
 				processElement(element);
@@ -219,12 +193,7 @@
 
 	private void processElement(Element element) {
 		try {
-<<<<<<< HEAD
-			AnnotationMirror annotation = this.metadataEnv
-					.getConfigurationPropertiesAnnotation(element);
-=======
-			AnnotationMirror annotation = getAnnotation(element, configurationPropertiesAnnotation());
->>>>>>> 24925c3d
+			AnnotationMirror annotation = this.metadataEnv.getConfigurationPropertiesAnnotation(element);
 			if (annotation != null) {
 				String prefix = getPrefix(annotation);
 				if (element instanceof TypeElement) {
@@ -250,17 +219,10 @@
 		if (element.getModifiers().contains(Modifier.PUBLIC) && (TypeKind.VOID != element.getReturnType().getKind())) {
 			Element returns = this.processingEnv.getTypeUtils().asElement(element.getReturnType());
 			if (returns instanceof TypeElement) {
-<<<<<<< HEAD
-				ItemMetadata group = ItemMetadata
-						.newGroup(prefix,
-								this.metadataEnv.getTypeUtils().getQualifiedName(returns),
-								this.metadataEnv.getTypeUtils()
-										.getQualifiedName(element.getEnclosingElement()),
-								element.toString());
-=======
-				ItemMetadata group = ItemMetadata.newGroup(prefix, this.typeUtils.getQualifiedName(returns),
-						this.typeUtils.getQualifiedName(element.getEnclosingElement()), element.toString());
->>>>>>> 24925c3d
+				ItemMetadata group = ItemMetadata.newGroup(prefix,
+						this.metadataEnv.getTypeUtils().getQualifiedName(returns),
+						this.metadataEnv.getTypeUtils().getQualifiedName(element.getEnclosingElement()),
+						element.toString());
 				if (this.metadataCollector.hasSimilarGroup(group)) {
 					this.processingEnv.getMessager().printMessage(Kind.ERROR,
 							"Duplicate `@ConfigurationProperties` definition for prefix '" + prefix + "'", element);
@@ -273,166 +235,22 @@
 		}
 	}
 
-<<<<<<< HEAD
-	private void processTypeElement(String prefix, TypeElement element,
-			ExecutableElement source) {
-		new PropertyDescriptorResolver(this.metadataEnv).resolve(element, source)
-				.forEach((descriptor) -> {
-					this.metadataCollector.add(
-							descriptor.resolveItemMetadata(prefix, this.metadataEnv));
-					if (descriptor.isNested(this.metadataEnv)) {
-						TypeElement nestedTypeElement = (TypeElement) this.metadataEnv
-								.getTypeUtils().asElement(descriptor.getType());
-						String nestedPrefix = ConfigurationMetadata.nestedPrefix(prefix,
-								descriptor.getName());
-						processTypeElement(nestedPrefix, nestedTypeElement, source);
-					}
-				});
-=======
 	private void processTypeElement(String prefix, TypeElement element, ExecutableElement source) {
-		TypeElementMembers members = new TypeElementMembers(this.processingEnv, this.fieldValuesParser, element);
-		Map<String, Object> fieldValues = members.getFieldValues();
-		processSimpleTypes(prefix, element, source, members, fieldValues);
-		processSimpleLombokTypes(prefix, element, source, members, fieldValues);
-		processNestedTypes(prefix, element, source, members);
-		processNestedLombokTypes(prefix, element, source, members);
-	}
-
-	private void processSimpleTypes(String prefix, TypeElement element, ExecutableElement source,
-			TypeElementMembers members, Map<String, Object> fieldValues) {
-		members.getPublicGetters().forEach((name, getter) -> {
-			TypeMirror returnType = getter.getReturnType();
-			ExecutableElement setter = members.getPublicSetter(name, returnType);
-			VariableElement field = members.getFields().get(name);
-			Element returnTypeElement = this.processingEnv.getTypeUtils().asElement(returnType);
-			boolean isExcluded = this.typeExcludeFilter.isExcluded(returnType);
-			boolean isNested = isNested(returnTypeElement, field, element);
-			boolean isCollection = this.typeUtils.isCollectionOrMap(returnType);
-			if (!isExcluded && !isNested && (setter != null || isCollection)) {
-				String dataType = this.typeUtils.getType(element, returnType);
-				String sourceType = this.typeUtils.getQualifiedName(element);
-				String description = this.typeUtils.getJavaDoc(field);
-				Object defaultValue = fieldValues.get(name);
-				boolean deprecated = isDeprecated(getter) || isDeprecated(setter) || isDeprecated(source);
-				this.metadataCollector.add(ItemMetadata.newProperty(prefix, name, dataType, sourceType, null,
-						description, defaultValue, deprecated ? getItemDeprecation(getter) : null));
+		new PropertyDescriptorResolver(this.metadataEnv).resolve(element, source).forEach((descriptor) -> {
+			this.metadataCollector.add(descriptor.resolveItemMetadata(prefix, this.metadataEnv));
+			if (descriptor.isNested(this.metadataEnv)) {
+				TypeElement nestedTypeElement = (TypeElement) this.metadataEnv.getTypeUtils()
+						.asElement(descriptor.getType());
+				String nestedPrefix = ConfigurationMetadata.nestedPrefix(prefix, descriptor.getName());
+				processTypeElement(nestedPrefix, nestedTypeElement, source);
 			}
 		});
-	}
-
-	private ItemDeprecation getItemDeprecation(ExecutableElement getter) {
-		AnnotationMirror annotation = getAnnotation(getter, deprecatedConfigurationPropertyAnnotation());
-		String reason = null;
-		String replacement = null;
-		if (annotation != null) {
-			Map<String, Object> elementValues = getAnnotationElementValues(annotation);
-			reason = (String) elementValues.get("reason");
-			replacement = (String) elementValues.get("replacement");
-		}
-		reason = "".equals(reason) ? null : reason;
-		replacement = "".equals(replacement) ? null : replacement;
-		return new ItemDeprecation(reason, replacement);
-	}
-
-	private void processSimpleLombokTypes(String prefix, TypeElement element, ExecutableElement source,
-			TypeElementMembers members, Map<String, Object> fieldValues) {
-		members.getFields().forEach((name, field) -> {
-			if (!isLombokField(field, element)) {
-				return;
-			}
-			TypeMirror returnType = field.asType();
-			Element returnTypeElement = this.processingEnv.getTypeUtils().asElement(returnType);
-			boolean isExcluded = this.typeExcludeFilter.isExcluded(returnType);
-			boolean isNested = isNested(returnTypeElement, field, element);
-			boolean isCollection = this.typeUtils.isCollectionOrMap(returnType);
-			boolean hasSetter = hasLombokSetter(field, element);
-			if (!isExcluded && !isNested && (hasSetter || isCollection)) {
-				String dataType = this.typeUtils.getType(element, returnType);
-				String sourceType = this.typeUtils.getQualifiedName(element);
-				String description = this.typeUtils.getJavaDoc(field);
-				Object defaultValue = fieldValues.get(name);
-				boolean deprecated = isDeprecated(field) || isDeprecated(source);
-				this.metadataCollector.add(ItemMetadata.newProperty(prefix, name, dataType, sourceType, null,
-						description, defaultValue, deprecated ? new ItemDeprecation() : null));
-			}
-		});
-	}
-
-	private void processNestedTypes(String prefix, TypeElement element, ExecutableElement source,
-			TypeElementMembers members) {
-		members.getPublicGetters().forEach((name, getter) -> {
-			VariableElement field = members.getFields().get(name);
-			processNestedType(prefix, element, source, name, getter, field, getter.getReturnType());
-		});
-	}
-
-	private void processNestedLombokTypes(String prefix, TypeElement element, ExecutableElement source,
-			TypeElementMembers members) {
-		members.getFields().forEach((name, field) -> {
-			if (isLombokField(field, element)) {
-				ExecutableElement getter = members.getPublicGetter(name, field.asType());
-				processNestedType(prefix, element, source, name, getter, field, field.asType());
-			}
-		});
-	}
-
-	private boolean isLombokField(VariableElement field, TypeElement element) {
-		return hasLombokPublicAccessor(field, element, true);
-	}
-
-	private boolean hasLombokSetter(VariableElement field, TypeElement element) {
-		return !field.getModifiers().contains(Modifier.FINAL) && hasLombokPublicAccessor(field, element, false);
-	}
-
-	/**
-	 * Determine if the specified {@link VariableElement field} defines a public accessor
-	 * using lombok annotations.
-	 * @param field the field to inspect
-	 * @param element the parent element of the field (i.e. its holding class)
-	 * @param getter {@code true} to look for the read accessor, {@code false} for the
-	 * write accessor
-	 * @return {@code true} if this field has a public accessor of the specified type
-	 */
-	private boolean hasLombokPublicAccessor(VariableElement field, TypeElement element, boolean getter) {
-		String annotation = (getter ? LOMBOK_GETTER_ANNOTATION : LOMBOK_SETTER_ANNOTATION);
-		AnnotationMirror lombokMethodAnnotationOnField = getAnnotation(field, annotation);
-		if (lombokMethodAnnotationOnField != null) {
-			return isAccessLevelPublic(lombokMethodAnnotationOnField);
-		}
-		AnnotationMirror lombokMethodAnnotationOnElement = getAnnotation(element, annotation);
-		if (lombokMethodAnnotationOnElement != null) {
-			return isAccessLevelPublic(lombokMethodAnnotationOnElement);
-		}
-		return hasAnnotation(element, LOMBOK_DATA_ANNOTATION);
-	}
-
-	private boolean isAccessLevelPublic(AnnotationMirror lombokAnnotation) {
-		Map<String, Object> values = getAnnotationElementValues(lombokAnnotation);
-		Object value = values.get("value");
-		return (value == null || value.toString().equals(LOMBOK_ACCESS_LEVEL_PUBLIC));
-	}
-
-	private void processNestedType(String prefix, TypeElement element, ExecutableElement source, String name,
-			ExecutableElement getter, VariableElement field, TypeMirror returnType) {
-		Element returnElement = this.processingEnv.getTypeUtils().asElement(returnType);
-		boolean isNested = isNested(returnElement, field, element);
-		AnnotationMirror annotation = getAnnotation(getter, configurationPropertiesAnnotation());
-		if (returnElement instanceof TypeElement && annotation == null && isNested) {
-			String nestedPrefix = ConfigurationMetadata.nestedPrefix(prefix, name);
-			this.metadataCollector
-					.add(ItemMetadata.newGroup(nestedPrefix, this.typeUtils.getQualifiedName(returnElement),
-							this.typeUtils.getQualifiedName(element), (getter != null) ? getter.toString() : null));
-			processTypeElement(nestedPrefix, (TypeElement) returnElement, source);
-		}
->>>>>>> 24925c3d
 	}
 
 	private void processEndpoint(Element element, List<Element> annotations) {
 		try {
-			String annotationName = this.metadataEnv.getTypeUtils()
-					.getQualifiedName(annotations.get(0));
-			AnnotationMirror annotation = this.metadataEnv.getAnnotation(element,
-					annotationName);
+			String annotationName = this.metadataEnv.getTypeUtils().getQualifiedName(annotations.get(0));
+			AnnotationMirror annotation = this.metadataEnv.getAnnotation(element, annotationName);
 			if (element instanceof TypeElement) {
 				processEndpoint(annotation, (TypeElement) element);
 			}
@@ -443,8 +261,7 @@
 	}
 
 	private void processEndpoint(AnnotationMirror annotation, TypeElement element) {
-		Map<String, Object> elementValues = this.metadataEnv
-				.getAnnotationElementValues(annotation);
+		Map<String, Object> elementValues = this.metadataEnv.getAnnotationElementValues(annotation);
 		String endpointId = (String) elementValues.get("id");
 		if (endpointId == null || "".equals(endpointId)) {
 			return; // Can't process that endpoint
@@ -463,16 +280,9 @@
 	}
 
 	private boolean hasMainReadOperation(TypeElement element) {
-<<<<<<< HEAD
-		for (ExecutableElement method : ElementFilter
-				.methodsIn(element.getEnclosedElements())) {
+		for (ExecutableElement method : ElementFilter.methodsIn(element.getEnclosedElements())) {
 			if (this.metadataEnv.getReadOperationAnnotation(method) != null
-					&& (TypeKind.VOID != method.getReturnType().getKind())
-=======
-		for (ExecutableElement method : ElementFilter.methodsIn(element.getEnclosedElements())) {
-			if (hasAnnotation(method, readOperationAnnotation()) && (TypeKind.VOID != method.getReturnType().getKind())
->>>>>>> 24925c3d
-					&& hasNoOrOptionalParameters(method)) {
+					&& (TypeKind.VOID != method.getReturnType().getKind()) && hasNoOrOptionalParameters(method)) {
 				return true;
 			}
 		}
@@ -488,76 +298,8 @@
 		return true;
 	}
 
-<<<<<<< HEAD
-=======
-	private boolean isNested(Element returnType, VariableElement field, TypeElement element) {
-		if (hasAnnotation(field, nestedConfigurationPropertyAnnotation())) {
-			return true;
-		}
-		if (isCyclePresent(returnType, element)) {
-			return false;
-		}
-		return (isParentTheSame(returnType, element)) && returnType.getKind() != ElementKind.ENUM;
-	}
-
-	private boolean isCyclePresent(Element returnType, Element element) {
-		if (!(element.getEnclosingElement() instanceof TypeElement)) {
-			return false;
-		}
-		if (element.getEnclosingElement().equals(returnType)) {
-			return true;
-		}
-		return isCyclePresent(returnType, element.getEnclosingElement());
-	}
-
-	private boolean isParentTheSame(Element returnType, TypeElement element) {
-		if (returnType == null || element == null) {
-			return false;
-		}
-		return getTopLevelType(returnType).equals(getTopLevelType(element));
-	}
-
-	private Element getTopLevelType(Element element) {
-		if (!(element.getEnclosingElement() instanceof TypeElement)) {
-			return element;
-		}
-		return getTopLevelType(element.getEnclosingElement());
-	}
-
-	private boolean isDeprecated(Element element) {
-		if (isElementDeprecated(element)) {
-			return true;
-		}
-		if (element instanceof VariableElement || element instanceof ExecutableElement) {
-			return isElementDeprecated(element.getEnclosingElement());
-		}
-		return false;
-	}
-
-	private boolean isElementDeprecated(Element element) {
-		return hasAnnotation(element, "java.lang.Deprecated")
-				|| hasAnnotation(element, deprecatedConfigurationPropertyAnnotation());
-	}
-
-	private boolean hasAnnotation(Element element, String type) {
-		return getAnnotation(element, type) != null;
-	}
-
-	private AnnotationMirror getAnnotation(Element element, String type) {
-		if (element != null) {
-			for (AnnotationMirror annotation : element.getAnnotationMirrors()) {
-				if (type.equals(annotation.getAnnotationType().toString())) {
-					return annotation;
-				}
-			}
-		}
-		return null;
-	}
-
->>>>>>> 24925c3d
 	private String getPrefix(AnnotationMirror annotation) {
-		Map<String, Object> elementValues = this.metadataEnv
-				.getAnnotationElementValues(annotation);
+		Map<String, Object> elementValues = this.metadataEnv.getAnnotationElementValues(annotation);
 		Object prefix = elementValues.get("prefix");
 		if (prefix != null && !"".equals(prefix)) {
 			return (String) prefix;
@@ -569,16 +311,6 @@
 		return null;
 	}
 
-<<<<<<< HEAD
-=======
-	private Map<String, Object> getAnnotationElementValues(AnnotationMirror annotation) {
-		Map<String, Object> values = new LinkedHashMap<>();
-		annotation.getElementValues()
-				.forEach((name, value) -> values.put(name.getSimpleName().toString(), value.getValue()));
-		return values;
-	}
-
->>>>>>> 24925c3d
 	protected ConfigurationMetadata writeMetaData() throws Exception {
 		ConfigurationMetadata metadata = this.metadataCollector.getMetadata();
 		metadata = mergeAdditionalMetadata(metadata);
