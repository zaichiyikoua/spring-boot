/*
 * Copyright 2012-2019 the original author or authors.
 *
 * Licensed under the Apache License, Version 2.0 (the "License");
 * you may not use this file except in compliance with the License.
 * You may obtain a copy of the License at
 *
 *      https://www.apache.org/licenses/LICENSE-2.0
 *
 * Unless required by applicable law or agreed to in writing, software
 * distributed under the License is distributed on an "AS IS" BASIS,
 * WITHOUT WARRANTIES OR CONDITIONS OF ANY KIND, either express or implied.
 * See the License for the specific language governing permissions and
 * limitations under the License.
 */

package org.springframework.boot.loader.jar;

import java.io.File;
import java.net.MalformedURLException;
import java.net.URL;
import java.net.URLConnection;

import org.junit.Rule;
import org.junit.Test;
import org.junit.rules.TemporaryFolder;

import org.springframework.boot.loader.TestJarCreator;

import static org.assertj.core.api.Assertions.assertThat;

/**
 * Tests for {@link Handler}.
 *
 * @author Andy Wilkinson
 */
public class HandlerTests {

	@Rule
	public TemporaryFolder temporaryFolder = new TemporaryFolder();

	private final Handler handler = new Handler();

	@Test
	public void parseUrlWithJarRootContextAndAbsoluteSpecThatUsesContext() throws MalformedURLException {
		String spec = "/entry.txt";
		URL context = createUrl("file:example.jar!/");
		this.handler.parseURL(context, spec, 0, spec.length());
		assertThat(context.toExternalForm()).isEqualTo("jar:file:example.jar!/entry.txt");
	}

	@Test
	public void parseUrlWithDirectoryEntryContextAndAbsoluteSpecThatUsesContext() throws MalformedURLException {
		String spec = "/entry.txt";
		URL context = createUrl("file:example.jar!/dir/");
		this.handler.parseURL(context, spec, 0, spec.length());
		assertThat(context.toExternalForm()).isEqualTo("jar:file:example.jar!/entry.txt");
	}

	@Test
	public void parseUrlWithJarRootContextAndRelativeSpecThatUsesContext() throws MalformedURLException {
		String spec = "entry.txt";
		URL context = createUrl("file:example.jar!/");
		this.handler.parseURL(context, spec, 0, spec.length());
		assertThat(context.toExternalForm()).isEqualTo("jar:file:example.jar!/entry.txt");
	}

	@Test
	public void parseUrlWithDirectoryEntryContextAndRelativeSpecThatUsesContext() throws MalformedURLException {
		String spec = "entry.txt";
		URL context = createUrl("file:example.jar!/dir/");
		this.handler.parseURL(context, spec, 0, spec.length());
		assertThat(context.toExternalForm()).isEqualTo("jar:file:example.jar!/dir/entry.txt");
	}

	@Test
	public void parseUrlWithFileEntryContextAndRelativeSpecThatUsesContext() throws MalformedURLException {
		String spec = "entry.txt";
		URL context = createUrl("file:example.jar!/dir/file");
		this.handler.parseURL(context, spec, 0, spec.length());
		assertThat(context.toExternalForm()).isEqualTo("jar:file:example.jar!/dir/entry.txt");
	}

	@Test
	public void parseUrlWithSpecThatIgnoresContext() throws MalformedURLException {
		JarFile.registerUrlProtocolHandler();
		String spec = "jar:file:/other.jar!/nested!/entry.txt";
		URL context = createUrl("file:example.jar!/dir/file");
		this.handler.parseURL(context, spec, 0, spec.length());
		assertThat(context.toExternalForm()).isEqualTo("jar:jar:file:/other.jar!/nested!/entry.txt");
	}

	@Test
	public void sameFileReturnsFalseForUrlsWithDifferentProtocols() throws MalformedURLException {
		assertThat(this.handler.sameFile(new URL("jar:file:foo.jar!/content.txt"), new URL("file:/foo.jar"))).isFalse();
	}

	@Test
	public void sameFileReturnsFalseForDifferentFileInSameJar() throws MalformedURLException {
		assertThat(this.handler.sameFile(new URL("jar:file:foo.jar!/the/path/to/the/first/content.txt"),
				new URL("jar:file:/foo.jar!/content.txt"))).isFalse();
	}

	@Test
	public void sameFileReturnsFalseForSameFileInDifferentJars() throws MalformedURLException {
		assertThat(this.handler.sameFile(new URL("jar:file:/the/path/to/the/first.jar!/content.txt"),
				new URL("jar:file:/second.jar!/content.txt"))).isFalse();
	}

	@Test
	public void sameFileReturnsTrueForSameFileInSameJar() throws MalformedURLException {
		assertThat(this.handler.sameFile(new URL("jar:file:/the/path/to/the/first.jar!/content.txt"),
				new URL("jar:file:/the/path/to/the/first.jar!/content.txt"))).isTrue();
	}

	@Test
	public void sameFileReturnsTrueForUrlsThatReferenceSameFileViaNestedArchiveAndFromRootOfJar()
			throws MalformedURLException {
		assertThat(this.handler.sameFile(new URL("jar:file:/test.jar!/BOOT-INF/classes!/foo.txt"),
				new URL("jar:file:/test.jar!/BOOT-INF/classes/foo.txt"))).isTrue();
	}

	@Test
	public void hashCodesAreEqualForUrlsThatReferenceSameFileViaNestedArchiveAndFromRootOfJar()
			throws MalformedURLException {
		assertThat(this.handler.hashCode(new URL("jar:file:/test.jar!/BOOT-INF/classes!/foo.txt")))
				.isEqualTo(this.handler.hashCode(new URL("jar:file:/test.jar!/BOOT-INF/classes/foo.txt")));
	}

	@Test
	public void urlWithSpecReferencingParentDirectory() throws MalformedURLException {
		assertStandardAndCustomHandlerUrlsAreEqual("file:/test.jar!/BOOT-INF/classes!/xsd/folderA/a.xsd",
				"../folderB/b.xsd");
	}

	@Test
	public void urlWithSpecReferencingAncestorDirectoryOutsideJarStopsAtJarRoot() throws MalformedURLException {
		assertStandardAndCustomHandlerUrlsAreEqual("file:/test.jar!/BOOT-INF/classes!/xsd/folderA/a.xsd",
				"../../../../../../folderB/b.xsd");
	}

	@Test
	public void urlWithSpecReferencingCurrentDirectory() throws MalformedURLException {
		assertStandardAndCustomHandlerUrlsAreEqual("file:/test.jar!/BOOT-INF/classes!/xsd/folderA/a.xsd",
				"./folderB/./b.xsd");
	}

	@Test
	public void urlWithRef() throws MalformedURLException {
		assertStandardAndCustomHandlerUrlsAreEqual("file:/test.jar!/BOOT-INF/classes", "!/foo.txt#alpha");
	}

	@Test
	public void urlWithQuery() throws MalformedURLException {
		assertStandardAndCustomHandlerUrlsAreEqual("file:/test.jar!/BOOT-INF/classes", "!/foo.txt?alpha");
	}

<<<<<<< HEAD
	@Test
	public void fallbackToJdksJarUrlStreamHandler() throws Exception {
		File testJar = this.temporaryFolder.newFile("test.jar");
		TestJarCreator.createTestJar(testJar);
		URLConnection connection = new URL(null,
				"jar:file:" + testJar.getAbsolutePath() + "!/nested.jar!/", this.handler)
						.openConnection();
		assertThat(connection).isInstanceOf(JarURLConnection.class);
		URLConnection jdkConnection = new URL(null,
				"jar:file:file:" + testJar.getAbsolutePath() + "!/nested.jar!/",
				this.handler).openConnection();
		assertThat(jdkConnection).isNotInstanceOf(JarURLConnection.class);
	}

	private void assertStandardAndCustomHandlerUrlsAreEqual(String context, String spec)
			throws MalformedURLException {
=======
	private void assertStandardAndCustomHandlerUrlsAreEqual(String context, String spec) throws MalformedURLException {
>>>>>>> c6c139d9
		URL standardUrl = new URL(new URL("jar:" + context), spec);
		URL customHandlerUrl = new URL(new URL("jar", null, -1, context, this.handler), spec);
		assertThat(customHandlerUrl.toString()).isEqualTo(standardUrl.toString());
		assertThat(customHandlerUrl.getFile()).isEqualTo(standardUrl.getFile());
		assertThat(customHandlerUrl.getPath()).isEqualTo(standardUrl.getPath());
		assertThat(customHandlerUrl.getQuery()).isEqualTo(standardUrl.getQuery());
		assertThat(customHandlerUrl.getRef()).isEqualTo(standardUrl.getRef());
	}

	private URL createUrl(String file) throws MalformedURLException {
		return new URL("jar", null, -1, file, this.handler);
	}

}<|MERGE_RESOLUTION|>--- conflicted
+++ resolved
@@ -155,26 +155,19 @@
 		assertStandardAndCustomHandlerUrlsAreEqual("file:/test.jar!/BOOT-INF/classes", "!/foo.txt?alpha");
 	}
 
-<<<<<<< HEAD
 	@Test
 	public void fallbackToJdksJarUrlStreamHandler() throws Exception {
 		File testJar = this.temporaryFolder.newFile("test.jar");
 		TestJarCreator.createTestJar(testJar);
-		URLConnection connection = new URL(null,
-				"jar:file:" + testJar.getAbsolutePath() + "!/nested.jar!/", this.handler)
-						.openConnection();
+		URLConnection connection = new URL(null, "jar:file:" + testJar.getAbsolutePath() + "!/nested.jar!/",
+				this.handler).openConnection();
 		assertThat(connection).isInstanceOf(JarURLConnection.class);
-		URLConnection jdkConnection = new URL(null,
-				"jar:file:file:" + testJar.getAbsolutePath() + "!/nested.jar!/",
+		URLConnection jdkConnection = new URL(null, "jar:file:file:" + testJar.getAbsolutePath() + "!/nested.jar!/",
 				this.handler).openConnection();
 		assertThat(jdkConnection).isNotInstanceOf(JarURLConnection.class);
 	}
 
-	private void assertStandardAndCustomHandlerUrlsAreEqual(String context, String spec)
-			throws MalformedURLException {
-=======
 	private void assertStandardAndCustomHandlerUrlsAreEqual(String context, String spec) throws MalformedURLException {
->>>>>>> c6c139d9
 		URL standardUrl = new URL(new URL("jar:" + context), spec);
 		URL customHandlerUrl = new URL(new URL("jar", null, -1, context, this.handler), spec);
 		assertThat(customHandlerUrl.toString()).isEqualTo(standardUrl.toString());
