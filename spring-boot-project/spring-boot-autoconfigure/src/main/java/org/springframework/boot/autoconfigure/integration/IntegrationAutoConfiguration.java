/*
 * Copyright 2012-2019 the original author or authors.
 *
 * Licensed under the Apache License, Version 2.0 (the "License");
 * you may not use this file except in compliance with the License.
 * You may obtain a copy of the License at
 *
 *      https://www.apache.org/licenses/LICENSE-2.0
 *
 * Unless required by applicable law or agreed to in writing, software
 * distributed under the License is distributed on an "AS IS" BASIS,
 * WITHOUT WARRANTIES OR CONDITIONS OF ANY KIND, either express or implied.
 * See the License for the specific language governing permissions and
 * limitations under the License.
 */

package org.springframework.boot.autoconfigure.integration;

import javax.management.MBeanServer;
import javax.sql.DataSource;

import org.springframework.beans.factory.BeanFactory;
import org.springframework.boot.autoconfigure.AutoConfigureAfter;
import org.springframework.boot.autoconfigure.condition.ConditionalOnBean;
import org.springframework.boot.autoconfigure.condition.ConditionalOnClass;
import org.springframework.boot.autoconfigure.condition.ConditionalOnMissingBean;
import org.springframework.boot.autoconfigure.condition.ConditionalOnProperty;
import org.springframework.boot.autoconfigure.condition.ConditionalOnSingleCandidate;
import org.springframework.boot.autoconfigure.condition.SearchStrategy;
import org.springframework.boot.autoconfigure.jdbc.DataSourceAutoConfiguration;
import org.springframework.boot.autoconfigure.jmx.JmxAutoConfiguration;
import org.springframework.boot.context.properties.EnableConfigurationProperties;
import org.springframework.context.annotation.Bean;
import org.springframework.context.annotation.Configuration;
import org.springframework.context.annotation.Import;
import org.springframework.core.env.Environment;
import org.springframework.core.io.ResourceLoader;
import org.springframework.integration.config.EnableIntegration;
import org.springframework.integration.config.EnableIntegrationManagement;
import org.springframework.integration.config.IntegrationManagementConfigurer;
import org.springframework.integration.gateway.GatewayProxyFactoryBean;
import org.springframework.integration.jdbc.store.JdbcMessageStore;
import org.springframework.integration.jmx.config.EnableIntegrationMBeanExport;
import org.springframework.integration.monitor.IntegrationMBeanExporter;
import org.springframework.util.StringUtils;

/**
 * {@link org.springframework.boot.autoconfigure.EnableAutoConfiguration
 * Auto-configuration} for Spring Integration.
 *
 * @author Artem Bilan
 * @author Dave Syer
 * @author Stephane Nicoll
 * @author Vedran Pavic
 * @author Madhura Bhave
 * @since 1.1.0
 */
@Configuration(proxyBeanMethods = false)
@ConditionalOnClass(EnableIntegration.class)
@EnableConfigurationProperties(IntegrationProperties.class)
@AutoConfigureAfter({ DataSourceAutoConfiguration.class, JmxAutoConfiguration.class })
public class IntegrationAutoConfiguration {

	/**
	 * Basic Spring Integration configuration.
	 */
	@Configuration(proxyBeanMethods = false)
	@EnableIntegration
	protected static class IntegrationConfiguration {

	}

	/**
	 * Spring Integration JMX configuration.
	 */
	@Configuration(proxyBeanMethods = false)
	@ConditionalOnClass(EnableIntegrationMBeanExport.class)
	@ConditionalOnMissingBean(value = IntegrationMBeanExporter.class,
			search = SearchStrategy.CURRENT)
	@ConditionalOnBean(MBeanServer.class)
<<<<<<< HEAD
	@ConditionalOnProperty(prefix = "spring.jmx", name = "enabled", havingValue = "true", matchIfMissing = true)
	protected static class IntegrationJmxConfiguration {
=======
	@ConditionalOnProperty(prefix = "spring.jmx", name = "enabled", havingValue = "true",
			matchIfMissing = true)
	protected static class IntegrationJmxConfiguration
			implements EnvironmentAware, BeanFactoryAware {

		private BeanFactory beanFactory;

		private Environment environment;

		@Override
		public void setBeanFactory(BeanFactory beanFactory) throws BeansException {
			this.beanFactory = beanFactory;
		}

		@Override
		public void setEnvironment(Environment environment) {
			this.environment = environment;
		}
>>>>>>> 47c6bf74

		@Bean
		public IntegrationMBeanExporter integrationMbeanExporter(BeanFactory beanFactory,
				Environment environment) {
			IntegrationMBeanExporter exporter = new IntegrationMBeanExporter();
			String defaultDomain = environment.getProperty("spring.jmx.default-domain");
			if (StringUtils.hasLength(defaultDomain)) {
				exporter.setDefaultDomain(defaultDomain);
			}
			String serverBean = environment.getProperty("spring.jmx.server",
					"mbeanServer");
			exporter.setServer(beanFactory.getBean(serverBean, MBeanServer.class));
			return exporter;
		}

	}

	/**
	 * Integration management configuration.
	 */
	@Configuration(proxyBeanMethods = false)
	@ConditionalOnClass(EnableIntegrationManagement.class)
	@ConditionalOnMissingBean(value = IntegrationManagementConfigurer.class,
			name = IntegrationManagementConfigurer.MANAGEMENT_CONFIGURER_NAME,
			search = SearchStrategy.CURRENT)
	protected static class IntegrationManagementConfiguration {

		@Configuration(proxyBeanMethods = false)
		@EnableIntegrationManagement(defaultCountsEnabled = "true")
		protected static class EnableIntegrationManagementConfiguration {

		}

	}

	/**
	 * Integration component scan configuration.
	 */
	@Configuration(proxyBeanMethods = false)
	@ConditionalOnMissingBean(GatewayProxyFactoryBean.class)
	@Import(IntegrationAutoConfigurationScanRegistrar.class)
	protected static class IntegrationComponentScanConfiguration {

	}

	/**
	 * Integration JDBC configuration.
	 */
	@Configuration(proxyBeanMethods = false)
	@ConditionalOnClass(JdbcMessageStore.class)
	@ConditionalOnSingleCandidate(DataSource.class)
	protected static class IntegrationJdbcConfiguration {

		@Bean
		@ConditionalOnMissingBean
		public IntegrationDataSourceInitializer integrationDataSourceInitializer(
				DataSource dataSource, ResourceLoader resourceLoader,
				IntegrationProperties properties) {
			return new IntegrationDataSourceInitializer(dataSource, resourceLoader,
					properties);
		}

	}

}<|MERGE_RESOLUTION|>--- conflicted
+++ resolved
@@ -78,29 +78,9 @@
 	@ConditionalOnMissingBean(value = IntegrationMBeanExporter.class,
 			search = SearchStrategy.CURRENT)
 	@ConditionalOnBean(MBeanServer.class)
-<<<<<<< HEAD
-	@ConditionalOnProperty(prefix = "spring.jmx", name = "enabled", havingValue = "true", matchIfMissing = true)
-	protected static class IntegrationJmxConfiguration {
-=======
 	@ConditionalOnProperty(prefix = "spring.jmx", name = "enabled", havingValue = "true",
 			matchIfMissing = true)
-	protected static class IntegrationJmxConfiguration
-			implements EnvironmentAware, BeanFactoryAware {
-
-		private BeanFactory beanFactory;
-
-		private Environment environment;
-
-		@Override
-		public void setBeanFactory(BeanFactory beanFactory) throws BeansException {
-			this.beanFactory = beanFactory;
-		}
-
-		@Override
-		public void setEnvironment(Environment environment) {
-			this.environment = environment;
-		}
->>>>>>> 47c6bf74
+	protected static class IntegrationJmxConfiguration {
 
 		@Bean
 		public IntegrationMBeanExporter integrationMbeanExporter(BeanFactory beanFactory,
