/*
 * Copyright 2012-2019 the original author or authors.
 *
 * Licensed under the Apache License, Version 2.0 (the "License");
 * you may not use this file except in compliance with the License.
 * You may obtain a copy of the License at
 *
 *      https://www.apache.org/licenses/LICENSE-2.0
 *
 * Unless required by applicable law or agreed to in writing, software
 * distributed under the License is distributed on an "AS IS" BASIS,
 * WITHOUT WARRANTIES OR CONDITIONS OF ANY KIND, either express or implied.
 * See the License for the specific language governing permissions and
 * limitations under the License.
 */

package org.springframework.boot.autoconfigure.cache;

import java.io.IOException;
import java.util.Iterator;
import java.util.List;
import java.util.Properties;

import javax.cache.CacheManager;
import javax.cache.Caching;
import javax.cache.configuration.MutableConfiguration;
import javax.cache.spi.CachingProvider;

import org.springframework.beans.factory.BeanClassLoaderAware;
import org.springframework.beans.factory.ObjectProvider;
import org.springframework.boot.autoconfigure.condition.AnyNestedCondition;
import org.springframework.boot.autoconfigure.condition.ConditionMessage;
import org.springframework.boot.autoconfigure.condition.ConditionOutcome;
import org.springframework.boot.autoconfigure.condition.ConditionalOnClass;
import org.springframework.boot.autoconfigure.condition.ConditionalOnMissingBean;
import org.springframework.boot.autoconfigure.condition.ConditionalOnSingleCandidate;
import org.springframework.boot.autoconfigure.condition.SpringBootCondition;
import org.springframework.cache.jcache.JCacheCacheManager;
import org.springframework.context.annotation.Bean;
import org.springframework.context.annotation.ConditionContext;
import org.springframework.context.annotation.Conditional;
import org.springframework.context.annotation.Configuration;
import org.springframework.context.annotation.Import;
import org.springframework.core.Ordered;
import org.springframework.core.annotation.Order;
import org.springframework.core.io.Resource;
import org.springframework.core.type.AnnotatedTypeMetadata;
import org.springframework.util.CollectionUtils;
import org.springframework.util.StringUtils;

/**
 * Cache configuration for JSR-107 compliant providers.
 *
 * @author Stephane Nicoll
 * @author Madhura Bhave
 * @since 1.3.0
 */
@Configuration(proxyBeanMethods = false)
@ConditionalOnClass({ Caching.class, JCacheCacheManager.class })
@ConditionalOnMissingBean(org.springframework.cache.CacheManager.class)
@Conditional({ CacheCondition.class, JCacheCacheConfiguration.JCacheAvailableCondition.class })
@Import(HazelcastJCacheCustomizationConfiguration.class)
class JCacheCacheConfiguration implements BeanClassLoaderAware {

	private ClassLoader beanClassLoader;

<<<<<<< HEAD
=======
	JCacheCacheConfiguration(CacheProperties cacheProperties, CacheManagerCustomizers customizers,
			ObjectProvider<javax.cache.configuration.Configuration<?, ?>> defaultCacheConfiguration,
			ObjectProvider<JCacheManagerCustomizer> cacheManagerCustomizers,
			ObjectProvider<JCachePropertiesCustomizer> cachePropertiesCustomizers) {
		this.cacheProperties = cacheProperties;
		this.customizers = customizers;
		this.defaultCacheConfiguration = defaultCacheConfiguration.getIfAvailable();
		this.cacheManagerCustomizers = cacheManagerCustomizers;
		this.cachePropertiesCustomizers = cachePropertiesCustomizers;
	}

>>>>>>> 24925c3d
	@Override
	public void setBeanClassLoader(ClassLoader classLoader) {
		this.beanClassLoader = classLoader;
	}

	@Bean
	public JCacheCacheManager cacheManager(CacheManagerCustomizers customizers,
			CacheManager jCacheCacheManager) {
		JCacheCacheManager cacheManager = new JCacheCacheManager(jCacheCacheManager);
		return customizers.customize(cacheManager);
	}

	@Bean
	@ConditionalOnMissingBean
	public CacheManager jCacheCacheManager(CacheProperties cacheProperties,
			ObjectProvider<javax.cache.configuration.Configuration<?, ?>> defaultCacheConfiguration,
			ObjectProvider<JCacheManagerCustomizer> cacheManagerCustomizers,
			ObjectProvider<JCachePropertiesCustomizer> cachePropertiesCustomizers)
			throws IOException {
		CacheManager jCacheCacheManager = createCacheManager(cacheProperties,
				cachePropertiesCustomizers);
		List<String> cacheNames = cacheProperties.getCacheNames();
		if (!CollectionUtils.isEmpty(cacheNames)) {
			for (String cacheName : cacheNames) {
				jCacheCacheManager.createCache(cacheName, defaultCacheConfiguration
						.getIfAvailable(MutableConfiguration::new));
			}
		}
		cacheManagerCustomizers.orderedStream()
				.forEach((customizer) -> customizer.customize(jCacheCacheManager));
		return jCacheCacheManager;
	}

<<<<<<< HEAD
	private CacheManager createCacheManager(CacheProperties cacheProperties,
			ObjectProvider<JCachePropertiesCustomizer> cachePropertiesCustomizers)
			throws IOException {
		CachingProvider cachingProvider = getCachingProvider(
				cacheProperties.getJcache().getProvider());
		Properties properties = createCacheManagerProperties(cachePropertiesCustomizers,
				cacheProperties);
		Resource configLocation = cacheProperties
				.resolveConfigLocation(cacheProperties.getJcache().getConfig());
=======
	private CacheManager createCacheManager() throws IOException {
		CachingProvider cachingProvider = getCachingProvider(this.cacheProperties.getJcache().getProvider());
		Properties properties = createCacheManagerProperties();
		Resource configLocation = this.cacheProperties
				.resolveConfigLocation(this.cacheProperties.getJcache().getConfig());
>>>>>>> 24925c3d
		if (configLocation != null) {
			return cachingProvider.getCacheManager(configLocation.getURI(), this.beanClassLoader, properties);
		}
		return cachingProvider.getCacheManager(null, this.beanClassLoader, properties);
	}

	private CachingProvider getCachingProvider(String cachingProviderFqn) {
		if (StringUtils.hasText(cachingProviderFqn)) {
			return Caching.getCachingProvider(cachingProviderFqn);
		}
		return Caching.getCachingProvider();
	}

	private Properties createCacheManagerProperties(
			ObjectProvider<JCachePropertiesCustomizer> cachePropertiesCustomizers,
			CacheProperties cacheProperties) {
		Properties properties = new Properties();
<<<<<<< HEAD
		cachePropertiesCustomizers.orderedStream().forEach(
				(customizer) -> customizer.customize(cacheProperties, properties));
		return properties;
	}

=======
		this.cachePropertiesCustomizers.orderedStream()
				.forEach((customizer) -> customizer.customize(this.cacheProperties, properties));
		return properties;
	}

	private javax.cache.configuration.Configuration<?, ?> getDefaultCacheConfiguration() {
		if (this.defaultCacheConfiguration != null) {
			return this.defaultCacheConfiguration;
		}
		return new MutableConfiguration<>();
	}

	private void customize(CacheManager cacheManager) {
		this.cacheManagerCustomizers.orderedStream().forEach((customizer) -> customizer.customize(cacheManager));
	}

>>>>>>> 24925c3d
	/**
	 * Determine if JCache is available. This either kicks in if a provider is available
	 * as defined per {@link JCacheProviderAvailableCondition} or if a
	 * {@link CacheManager} has already been defined.
	 */
	@Order(Ordered.LOWEST_PRECEDENCE)
	static class JCacheAvailableCondition extends AnyNestedCondition {

		JCacheAvailableCondition() {
			super(ConfigurationPhase.REGISTER_BEAN);
		}

		@Conditional(JCacheProviderAvailableCondition.class)
		static class JCacheProvider {

		}

		@ConditionalOnSingleCandidate(CacheManager.class)
		static class CustomJCacheCacheManager {

		}

	}

	/**
	 * Determine if a JCache provider is available. This either kicks in if a default
	 * {@link CachingProvider} has been found or if the property referring to the provider
	 * to use has been set.
	 */
	@Order(Ordered.LOWEST_PRECEDENCE)
	static class JCacheProviderAvailableCondition extends SpringBootCondition {

		@Override
		public ConditionOutcome getMatchOutcome(ConditionContext context, AnnotatedTypeMetadata metadata) {
			ConditionMessage.Builder message = ConditionMessage.forCondition("JCache");
			String providerProperty = "spring.cache.jcache.provider";
			if (context.getEnvironment().containsProperty(providerProperty)) {
				return ConditionOutcome.match(message.because("JCache provider specified"));
			}
			Iterator<CachingProvider> providers = Caching.getCachingProviders().iterator();
			if (!providers.hasNext()) {
				return ConditionOutcome.noMatch(message.didNotFind("JSR-107 provider").atAll());
			}
			providers.next();
			if (providers.hasNext()) {
				return ConditionOutcome.noMatch(message.foundExactly("multiple JSR-107 providers"));

			}
			return ConditionOutcome.match(message.foundExactly("single JSR-107 provider"));
		}

	}

}<|MERGE_RESOLUTION|>--- conflicted
+++ resolved
@@ -64,28 +64,13 @@
 
 	private ClassLoader beanClassLoader;
 
-<<<<<<< HEAD
-=======
-	JCacheCacheConfiguration(CacheProperties cacheProperties, CacheManagerCustomizers customizers,
-			ObjectProvider<javax.cache.configuration.Configuration<?, ?>> defaultCacheConfiguration,
-			ObjectProvider<JCacheManagerCustomizer> cacheManagerCustomizers,
-			ObjectProvider<JCachePropertiesCustomizer> cachePropertiesCustomizers) {
-		this.cacheProperties = cacheProperties;
-		this.customizers = customizers;
-		this.defaultCacheConfiguration = defaultCacheConfiguration.getIfAvailable();
-		this.cacheManagerCustomizers = cacheManagerCustomizers;
-		this.cachePropertiesCustomizers = cachePropertiesCustomizers;
-	}
-
->>>>>>> 24925c3d
 	@Override
 	public void setBeanClassLoader(ClassLoader classLoader) {
 		this.beanClassLoader = classLoader;
 	}
 
 	@Bean
-	public JCacheCacheManager cacheManager(CacheManagerCustomizers customizers,
-			CacheManager jCacheCacheManager) {
+	public JCacheCacheManager cacheManager(CacheManagerCustomizers customizers, CacheManager jCacheCacheManager) {
 		JCacheCacheManager cacheManager = new JCacheCacheManager(jCacheCacheManager);
 		return customizers.customize(cacheManager);
 	}
@@ -95,39 +80,24 @@
 	public CacheManager jCacheCacheManager(CacheProperties cacheProperties,
 			ObjectProvider<javax.cache.configuration.Configuration<?, ?>> defaultCacheConfiguration,
 			ObjectProvider<JCacheManagerCustomizer> cacheManagerCustomizers,
-			ObjectProvider<JCachePropertiesCustomizer> cachePropertiesCustomizers)
-			throws IOException {
-		CacheManager jCacheCacheManager = createCacheManager(cacheProperties,
-				cachePropertiesCustomizers);
+			ObjectProvider<JCachePropertiesCustomizer> cachePropertiesCustomizers) throws IOException {
+		CacheManager jCacheCacheManager = createCacheManager(cacheProperties, cachePropertiesCustomizers);
 		List<String> cacheNames = cacheProperties.getCacheNames();
 		if (!CollectionUtils.isEmpty(cacheNames)) {
 			for (String cacheName : cacheNames) {
-				jCacheCacheManager.createCache(cacheName, defaultCacheConfiguration
-						.getIfAvailable(MutableConfiguration::new));
+				jCacheCacheManager.createCache(cacheName,
+						defaultCacheConfiguration.getIfAvailable(MutableConfiguration::new));
 			}
 		}
-		cacheManagerCustomizers.orderedStream()
-				.forEach((customizer) -> customizer.customize(jCacheCacheManager));
+		cacheManagerCustomizers.orderedStream().forEach((customizer) -> customizer.customize(jCacheCacheManager));
 		return jCacheCacheManager;
 	}
 
-<<<<<<< HEAD
 	private CacheManager createCacheManager(CacheProperties cacheProperties,
-			ObjectProvider<JCachePropertiesCustomizer> cachePropertiesCustomizers)
-			throws IOException {
-		CachingProvider cachingProvider = getCachingProvider(
-				cacheProperties.getJcache().getProvider());
-		Properties properties = createCacheManagerProperties(cachePropertiesCustomizers,
-				cacheProperties);
-		Resource configLocation = cacheProperties
-				.resolveConfigLocation(cacheProperties.getJcache().getConfig());
-=======
-	private CacheManager createCacheManager() throws IOException {
-		CachingProvider cachingProvider = getCachingProvider(this.cacheProperties.getJcache().getProvider());
-		Properties properties = createCacheManagerProperties();
-		Resource configLocation = this.cacheProperties
-				.resolveConfigLocation(this.cacheProperties.getJcache().getConfig());
->>>>>>> 24925c3d
+			ObjectProvider<JCachePropertiesCustomizer> cachePropertiesCustomizers) throws IOException {
+		CachingProvider cachingProvider = getCachingProvider(cacheProperties.getJcache().getProvider());
+		Properties properties = createCacheManagerProperties(cachePropertiesCustomizers, cacheProperties);
+		Resource configLocation = cacheProperties.resolveConfigLocation(cacheProperties.getJcache().getConfig());
 		if (configLocation != null) {
 			return cachingProvider.getCacheManager(configLocation.getURI(), this.beanClassLoader, properties);
 		}
@@ -142,33 +112,13 @@
 	}
 
 	private Properties createCacheManagerProperties(
-			ObjectProvider<JCachePropertiesCustomizer> cachePropertiesCustomizers,
-			CacheProperties cacheProperties) {
+			ObjectProvider<JCachePropertiesCustomizer> cachePropertiesCustomizers, CacheProperties cacheProperties) {
 		Properties properties = new Properties();
-<<<<<<< HEAD
-		cachePropertiesCustomizers.orderedStream().forEach(
-				(customizer) -> customizer.customize(cacheProperties, properties));
+		cachePropertiesCustomizers.orderedStream()
+				.forEach((customizer) -> customizer.customize(cacheProperties, properties));
 		return properties;
 	}
 
-=======
-		this.cachePropertiesCustomizers.orderedStream()
-				.forEach((customizer) -> customizer.customize(this.cacheProperties, properties));
-		return properties;
-	}
-
-	private javax.cache.configuration.Configuration<?, ?> getDefaultCacheConfiguration() {
-		if (this.defaultCacheConfiguration != null) {
-			return this.defaultCacheConfiguration;
-		}
-		return new MutableConfiguration<>();
-	}
-
-	private void customize(CacheManager cacheManager) {
-		this.cacheManagerCustomizers.orderedStream().forEach((customizer) -> customizer.customize(cacheManager));
-	}
-
->>>>>>> 24925c3d
 	/**
 	 * Determine if JCache is available. This either kicks in if a provider is available
 	 * as defined per {@link JCacheProviderAvailableCondition} or if a
