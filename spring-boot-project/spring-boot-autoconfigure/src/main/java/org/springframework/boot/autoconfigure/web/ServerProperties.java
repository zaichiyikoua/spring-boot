--- conflicted
+++ resolved
@@ -57,14 +57,10 @@
  * @author Brian Clozel
  * @author Olivier Lamy
  * @author Chentao Qu
-<<<<<<< HEAD
  * @author Artsiom Yudovin
  * @author Andrew McGhie
  * @author Rafiullah Hamedy
- *
-=======
  * @since 1.0.0
->>>>>>> 92bff3c3
  */
 @ConfigurationProperties(prefix = "server", ignoreUnknownFields = true)
 public class ServerProperties {
